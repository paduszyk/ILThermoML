# PEP 518 / PEP 621
# https://packaging.python.org/en/latest/specifications/pyproject-toml/

[build-system]
requires = ["setuptools"]
build-backend = "setuptools.build_meta"

[project]
name = "ILThermoML"
requires-python = ">=3.12,<3.13"
dynamic = ["version"]

[dependency-groups]
<<<<<<< HEAD
local = [
  "pre-commit>=4.1.0",
]
mypy = [
  "mypy>=1.14.1",
]
ruff = [
  "ruff>=0.9.2",
]
test = [
  "pytest>=8.3.4",
  "pytest-cov>=6.0.0",
  "pytest-mock>=3.14.0",
  "pytest-randomly>=3.16.0",
  "semver>=3.0.2",
]
=======
local = ["pre-commit>=4.1.0"]
mypy = ["mypy>=1.14.1"]
ruff = ["ruff>=0.9.2"]
>>>>>>> 4cd32f5d

# uv
# https://docs.astral.sh/uv/reference/settings/

[tool.uv]
package = true
required-version = ">=0.5.21"

# setuptools
# https://setuptools.pypa.io/en/latest/userguide/pyproject_config.html

[tool.setuptools.dynamic]
version = { attr = "ilthermoml.__version__" }

# Ruff
# https://docs.astral.sh/ruff/settings/
# https://docs.astral.sh/ruff/rules/

[tool.ruff]
target-version = "py312"

[tool.ruff.lint]
ignore = ["D"]
select = ["ALL"]

[tool.ruff.lint.per-file-ignores]
"**/test*.py" = ["S101"]

[tool.ruff.lint.isort]
known-first-party = ["ilthermoml"]

# mypy
# https://mypy.readthedocs.io/en/stable/config_file.html

[tool.mypy]
strict = true

[[tool.mypy.overrides]]
module = ["pytest", "semver"]
ignore_missing_imports = true

[[tool.mypy.overrides]]
module = ["tests.*"]
disallow_untyped_decorators = false

# pytest & plugins
# https://docs.pytest.org/en/stable/reference/reference.html#ini-options-ref
# https://pytest-cov.readthedocs.io/en/latest/config.html#reference

[tool.pytest.ini_options]
addopts = [
  "--cov=src/",
  "--cov-branch",
  "--cov-report=term-missing:skip-covered",
]
python_files = ["test*.py"]
testpaths = ["tests/"]<|MERGE_RESOLUTION|>--- conflicted
+++ resolved
@@ -11,16 +11,9 @@
 dynamic = ["version"]
 
 [dependency-groups]
-<<<<<<< HEAD
-local = [
-  "pre-commit>=4.1.0",
-]
-mypy = [
-  "mypy>=1.14.1",
-]
-ruff = [
-  "ruff>=0.9.2",
-]
+local = ["pre-commit>=4.1.0"]
+mypy = ["mypy>=1.14.1"]
+ruff = ["ruff>=0.9.2"]
 test = [
   "pytest>=8.3.4",
   "pytest-cov>=6.0.0",
@@ -28,11 +21,6 @@
   "pytest-randomly>=3.16.0",
   "semver>=3.0.2",
 ]
-=======
-local = ["pre-commit>=4.1.0"]
-mypy = ["mypy>=1.14.1"]
-ruff = ["ruff>=0.9.2"]
->>>>>>> 4cd32f5d
 
 # uv
 # https://docs.astral.sh/uv/reference/settings/
