--- conflicted
+++ resolved
@@ -19,10 +19,6 @@
 import pandas as pd
 from tqdm import tqdm
 
-<<<<<<< HEAD
-=======
-from .chemistry import IonicLiquid
->>>>>>> 9522d6a6
 from .exceptions import ChemistryError, DatasetError, EntryError
 from .memory import ilt_memory
 
@@ -68,7 +64,7 @@
 
         ionic_liquid = components[0]
         if not (ionic_liquid_smiles := ionic_liquid.smiles):
-            msg = "could not retrieve ionic liquid SMILES from entry {self.id!r}"
+            msg = f"could not retrieve ionic liquid SMILES from entry {self.id!r}"
 
             raise EntryError(msg)
 
@@ -84,18 +80,6 @@
 
         self.data = ilt_entry.data.copy().rename(columns=ilt_entry.header)
         self.ionic_liquid_id = ilt_entry.components[0].id
-
-        if smiles_error := ilt_entry.components[0].smiles_error:
-            msg = f"entry {self.id!r} has no smiles: {smiles_error}"
-
-            raise EntryError(msg)
-
-        try:
-            self.ionic_liquid = IonicLiquid(ilt_entry.components[0].smiles)
-        except ChemistryError as e:
-            msg = f"invalid smiles {ilt_entry.components[0].smiles}"
-
-            raise EntryError(msg) from e
 
         if dataset:
             dataset.prepare_entry(self)
@@ -115,20 +99,6 @@
     ions: list[Ion | Cation | Anion] = field(
         default_factory=list, init=False, repr=False
     )
-
-    @property
-    def ionic_liquids(self) -> pd.DataFrame:
-        entries = self.entries
-
-        return (
-            pd.DataFrame(
-                {
-                    "ionic_liquid_id": [entry.ionic_liquid.id for entry in entries],
-                }
-            )
-            .drop_duplicates()
-            .set_index("ionic_liquid_id", drop=True)
-        )
 
     @property
     def data(self) -> pd.DataFrame:
