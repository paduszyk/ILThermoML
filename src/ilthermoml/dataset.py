--- conflicted
+++ resolved
@@ -9,11 +9,8 @@
 from dataclasses import InitVar, dataclass, field
 
 import ilthermopy as ilt
-<<<<<<< HEAD
 import pandas as pd
-=======
 from tqdm import tqdm
->>>>>>> 4ec7427d
 
 from .exceptions import EntryError
 from .memory import ilt_memory
